--- conflicted
+++ resolved
@@ -197,7 +197,6 @@
         elif v["@value"] == "false":
             CHARACTERISTICS[VERDICTS[v["@reference"]]] = False
         else:
-<<<<<<< HEAD
             CHARACTERISTICS[VERDICTS[v["@reference"]]] = None
     logging.info(f"Model characteristics are: {CHARACTERISTICS}.")
     with open(f"{ARGUMENTS.data}/learned.{ALGORITHM}.p", "rb") as i:
@@ -207,9 +206,6 @@
         TEST[key] = extract.translate(value)
     # http://scikit-learn.org/stable/modules/model_persistence.html
     PREDICTED = MODEL.predict(pandas.DataFrame([TEST]))
-    # FIXME: i am not sure the result is correct, because there is no check
-    # that the fields of the characteristic have the same name as the
-    # fields that were used during learning.
     LEARNED_TOOLS = [{"tool": extract.translate_back(PREDICTED[0])}]
 
     if ARGUMENTS.evaluate:
@@ -245,34 +241,6 @@
     elif LEARNED_TOOLS is not None:
         TOOLS = LEARNED_TOOLS
     else:
-=======
-            HAS_COLORED = read_boolean(f"{ARGUMENTS.input}/equiv_col")
-        with open(f"{ARGUMENTS.input}/GenericPropertiesVerdict.xml", "r") as i:
-            VERDICT = xmltodict.parse(i.read())
-        CHARACTERISTICS = {
-            "Examination": EXAMINATION,
-            "Place/Transition": (not IS_COLORED) or HAS_PT,
-            "Colored": IS_COLORED or HAS_COLORED,
-        }
-        for v in VERDICT["toolspecific"]["verdict"]:
-            if v["@value"] == "true":
-                CHARACTERISTICS[VERDICTS[v["@reference"]]] = True
-            elif v["@value"] == "false":
-                CHARACTERISTICS[VERDICTS[v["@reference"]]] = False
-            else:
-                CHARACTERISTICS[VERDICTS[v["@reference"]]] = None
-        logging.info(f"Model characteristics are: {CHARACTERISTICS}.")
-        with open(f"{ARGUMENTS.data}/learned.{ALGORITHM}.p", "rb") as i:
-            MODEL = pickle.load(i)
-        TEST = {}
-        for key, value in CHARACTERISTICS.items():
-            TEST[key] = extract.translate(value)
-        # http://scikit-learn.org/stable/modules/model_persistence.html
-        PREDICTED = MODEL.predict(pandas.DataFrame([TEST]))
-        TOOLS = [{"tool": extract.translate_back(PREDICTED[0])}]
-
-    if not TOOLS:
->>>>>>> 06a91525
         logging.error(f"DO NOT COMPETE")
         sys.exit(1)
 
