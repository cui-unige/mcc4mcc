#! /usr/bin/env python3

"""
Extract data from the Model Checking Contest results,
generate exact choice algorithms,
and learn from data for approximate algorithm.
"""

import argparse
import csv
import json
import logging
import os
import re
import statistics
import pickle
from collections import Counter
import pandas
from tqdm import tqdm
from sklearn.neighbors import KNeighborsClassifier
from sklearn.ensemble import BaggingClassifier, AdaBoostClassifier
from sklearn.naive_bayes import GaussianNB
from sklearn.svm import SVC, LinearSVC
from sklearn.tree import DecisionTreeClassifier
from sklearn.ensemble import RandomForestClassifier, VotingClassifier
from sklearn.neural_network import MLPClassifier
from sklearn.model_selection import train_test_split
<<<<<<< HEAD
from sklearn import tree
=======
from sklearn.base import BaseEstimator, ClassifierMixin
>>>>>>> 9b184b60
import numpy as np

CHARACTERISTIC_KEYS = [
    "Id",
    "Type",
    "Fixed size",
    "Parameterised",
    "Connected",
    "Conservative",
    "Deadlock",
    "Extended Free Choice",
    "Live",
    "Loop Free",
    "Marked Graph",
    "Nested Units",
    "Ordinary",
    "Quasi Live",
    "Reversible",
    "Safe",
    "Simple Free Choice",
    "Sink Place",
    "Sink Transition",
    "Source Place",
    "Source Transition",
    "State Machine",
    "Strongly Connected",
    "Sub-Conservative",
    "Origin",
    "Submitter",
    "Year",
]
RESULT_KEYS = [
    "Year",
    "Tool",
    "Instance",
    "Examination",
    "Cores",
    "Time OK",
    "Memory OK",
    "Results",
    "Techniques",
    "Memory",
    "CPU Time",
    "Clock Time",
    "IO Time",
    "Status",
    "Id",
]


class MyAlgo(BaseEstimator, ClassifierMixin):
    """Custom classification algorithm. It can be choice when there is a big
    majority class. There is fit and score methods like in Scikit."""

    def __init__(self, class_weight='balanced', n_estimators=30):
        self.class_weight = class_weight
        self.n_estimators = n_estimators

        self.binary = RandomForestClassifier(
            class_weight=class_weight,
            n_estimators=n_estimators
        )

        self.multi = RandomForestClassifier(
            class_weight=class_weight,
            n_estimators=n_estimators
        )

        self.majority_class = None
        self.classes = None

    def fit(self, training_x, training_y):
        """Training function. It takes a training vector features and a
        training class vector."""
        training_x = np.array(training_x)
        training_y = np.array(training_y)
        copy_y = training_y.copy()
        self.classes = np.unique(training_y)
        # we find the majority class
        self.majority_class = Counter(training_y).most_common()[0][0]
        # create a mask for the binary classification
        mask = copy_y == self.majority_class
        # apply the mask
        copy_y[mask] = self.majority_class
        copy_y[~mask] = 0
        # fit the binary classifier if the mask is enough
        if np.any(mask):
            self.binary.fit(training_x, copy_y)
            # get the predictions
            y_pred = self.binary.predict(training_x)
            # filter the non majority class
            mask = y_pred != self.majority_class
            # fit on it
            self.multi.fit(training_x[mask], training_y[mask])
        else:
            self.multi.fit(training_x, training_y)

    def predict(self, test_x):
        """Predict function. It predict the class, based on given features
        vector."""
        test_x = np.array(test_x)
        y_pred = self.binary.predict(test_x)
        mask = y_pred != self.majority_class
        # to avoid the case of empty array
        if np.any(mask):
            y_pred[mask] = self.multi.predict(test_x[mask])
        return y_pred

    def score(self, X, y, sample_weight=None):
        """Score function. It computes the accuracy based on given features
        vector and class vector"""
        X = np.array(X)
        y = np.array(y)
        y_pred = self.predict(X)
        return np.sum(y_pred == y) / y.shape[0]

    def predict_proba(self, test_x):
        """Predict the probability of each classe to be the good one."""
        test_x = np.array(test_x)
        mask = self.classes == self.majority_class
        # multi probability
        y_pred = self.multi.predict_proba(test_x)
        # binary probability
        res_binary = self.binary.predict_proba(test_x)
        # multiply the binary and the multi on the right place
        y_pred[:, mask][:, 0] *= res_binary[:, 0]
        for index, line in enumerate(y_pred[:, ~mask]):
            y_pred[:, ~mask][index] = line * res_binary[:, 1][index]
        # return array of probability
        return y_pred

    def get_params(self, deep=True):
        """Return a dict with the parameters of the model"""
        # suppose this estimator has parameters "alpha" and "recursive"
        return {
            "class_weight": self.class_weight,
            "n_estimators": self.n_estimators
        }

    def set_params(self, **parameters):
        """Set the parameters of the model"""
        for parameter, value in parameters.items():
            setattr(self, parameter, value)
        return self


def translate(what):
    """Translate values into numbers for machine learning algorithms."""
    if what is None:
        return 0
    if isinstance(what, (bool, str)):
        if what not in translate.ITEMS:
            translate.ITEMS[what] = translate.NEXT_ID + 1
            translate.NEXT_ID += 1
        return translate.ITEMS[what]
    else:
        return what


translate.ITEMS = {}
translate.NEXT_ID = 10


def translate_back(what):
    """Translate numbers into values from machine learning algorithms."""
    for wkey, wvalue in translate.ITEMS.items():
        if wvalue == what:
            return wkey
    return None


def value_of(what):
    """Convert a string, such as True, Yes, ... to its real value."""
    if what in ["TRUE", "True", "Yes", "OK"]:
        return True
    if what in ["FALSE", "False", "None"]:
        return False
    if what == "Unknown":
        return None
    try:
        return int(what)
    except ValueError:
        pass
    try:
        return float(what)
    except ValueError:
        pass
    return what


def knn_distance(lhs, rhs, bound=2):
    """
    Fix the distance for knn, by taking into account that numbers greater
    than 1 represent enumerations.
    """
    # we suppose x and y have the same shape and are numpy array.
    # we create a mask for each vector. Values are true when it's
    # between [-1,+1]. The "*" operator is an "and"
    # We "and" the two mask and  change the values where the mask is True.
    lhs_mask = (lhs >= -1) * (lhs <= 1)
    rhs_mask = (rhs >= -1) * (rhs <= 1)
    diff = abs(lhs - rhs)
    diff[~(lhs_mask * rhs_mask)] = bound
    return diff.sum()


if __name__ == "__main__":

    PARSER = argparse.ArgumentParser(
        description="Data extractor for the model checker collection"
    )
    PARSER.add_argument(
        "--results",
        help="results of the model checking contest",
        type=str,
        dest="results",
        default=os.getcwd() + "/results.csv",
    )
    PARSER.add_argument(
        "--characteristics",
        help="model characteristics from the Petri net repository",
        type=str,
        dest="characteristics",
        default=os.getcwd() + "/characteristics.csv",
    )
    PARSER.add_argument(
        "--known",
        help="data known from models",
        type=str,
        dest="known",
        default=os.getcwd() + "/known.json",
    )
    PARSER.add_argument(
        "--learned",
        help="data learned from models",
        type=str,
        dest="learned",
        default=os.getcwd() + "/learned.json",
    )
    PARSER.add_argument(
        "--iterations",
        help="Number of iterations",
        type=int,
        dest="iterations",
        default=10,
    )
    PARSER.add_argument(
        "--distance",
        help="Allowed distance from the best tool (in percent)",
        type=float,
        dest="distance",
    )
    PARSER.add_argument(
        "--duplicates",
        help="Allow duplicate entries",
        type=bool,
        dest="duplicates",
        default=False,
    )
    PARSER.add_argument(
        "--score",
        help="Compute score in the Model Checking Contest",
        type=bool,
        dest="mcc_score",
        default=True,
    )
    PARSER.add_argument(
        "--output-dt",
        help="Output the graph of trained decision tree.",
        type=bool,
        dest="output_dt",
        default=False,
    )
    ARGUMENTS = PARSER.parse_args()
    logging.basicConfig(
        level=logging.INFO,
        format="%(levelname)s: %(message)s",
    )

    ALGORITHMS = {}

    # Classificator parts:
    # Do not include these algorithms with duplicates,
    # as they are very slow.
    if not ARGUMENTS.duplicates:
        ALGORITHMS["knn"] = lambda _: KNeighborsClassifier(
            n_neighbors=10,
            weights="distance",
            metric=knn_distance,
        )
        ALGORITHMS["bagging-knn"] = lambda _: BaggingClassifier(
            KNeighborsClassifier(
                n_neighbors=10,
                weights="distance",
                metric=knn_distance
            ),
            max_samples=0.5,
            max_features=1,
            n_estimators=10,
        )

    ALGORITHMS["naive-bayes"] = lambda _: GaussianNB()

    ALGORITHMS["svm"] = lambda _: SVC()

    ALGORITHMS["ada-boost"] = lambda _: AdaBoostClassifier()

    ALGORITHMS["linear-svm"] = lambda _: LinearSVC()

    ALGORITHMS["decision-tree"] = lambda _: DecisionTreeClassifier()

    ALGORITHMS["random-forest"] = lambda _: RandomForestClassifier(
        n_estimators=30,
        max_features=None,
    )

    ALGORITHMS["neural-network"] = lambda _: MLPClassifier(
        solver="lbfgs",
    )

    # Voting part:
    ALGORITHMS["voting-classifier"] = lambda _: VotingClassifier(
        [
            ("decision-tree", DecisionTreeClassifier()),
            ("random-forest", RandomForestClassifier(
                n_estimators=30,
                max_features=None,
            )),
            ("svm", SVC(probability=True))
        ],
        voting='soft'
    )

    # Custom part
    ALGORITHMS["custom-algo"] = lambda _: MyAlgo()

    TECHNIQUES = {}
    CHARACTERISTICS = {}
    TOOLS = {}

    def read_characteristics():
        """
        Reads the model characteristics.
        """
        with tqdm(total=sum(
            1 for line in open(ARGUMENTS.characteristics)) - 1
                 ) as counter:
            with open(ARGUMENTS.characteristics) as data:
                data.readline()  # skip the title line
                reader = csv.reader(data)
                for row in reader:
                    entry = {}
                    for i, characteristic in enumerate(CHARACTERISTIC_KEYS):
                        entry[characteristic] = value_of(row[i])
                    entry["Place/Transition"] = True if re.search(
                        "PT", entry["Type"]) else False
                    entry["Colored"] = True if re.search(
                        "COLORED", entry["Type"]) else False
                    del entry["Type"]
                    del entry["Fixed size"]
                    del entry["Origin"]
                    del entry["Submitter"]
                    del entry["Year"]
                    CHARACTERISTICS[entry["Id"]] = entry
                    counter.update(1)
    logging.info(
        f"Reading model characteristics from '{ARGUMENTS.characteristics}'.")
    read_characteristics()

    RESULTS = {}

    def read_results():
        """
        Reads the results of the model checking contest.
        """
        with tqdm(total=sum(1 for line in open(ARGUMENTS.results)) - 1) \
                as counter:
            with open(ARGUMENTS.results) as data:
                data.readline()  # skip the title line
                reader = csv.reader(data)
                for row in reader:
                    entry = {}
                    for i, result in enumerate(RESULT_KEYS):
                        entry[result] = value_of(row[i])
                    if entry["Time OK"] \
                            and entry["Memory OK"] \
                            and entry["Status"] == "normal" \
                            and entry["Results"] not in ["DNC", "DNF", "CC"]:
                        RESULTS[entry["Id"]] = entry
                        for technique in re.findall(
                                r"([A-Z_]+)",
                                entry["Techniques"]
                        ):
                            TECHNIQUES[technique] = True
                            entry[technique] = True
                        entry["Surprise"] = True if re.search(
                            r"^S_", entry["Instance"]) else False
                        if entry["Surprise"]:
                            entry["Instance"] = re.search(
                                r"^S_(.*)$", entry["Instance"]).group(1)
                        split = re.search(
                            r"([^-]+)\-([^-]+)\-([^-]+)$", entry["Instance"])
                        if split is None:
                            entry["Model Id"] = entry["Instance"]
                        else:
                            entry["Model Id"] = split.group(1)
                        if entry["Model Id"] in CHARACTERISTICS:
                            model = CHARACTERISTICS[entry["Model Id"]]
                            for key in model.keys():
                                if key != "Id":
                                    entry[key] = model[key]
                        del entry["Time OK"]
                        del entry["Memory OK"]
                        del entry["CPU Time"]
                        del entry["Cores"]
                        del entry["IO Time"]
                        del entry["Results"]
                        del entry["Status"]
                        del entry["Techniques"]
                    counter.update(1)
    logging.info(f"Reading mcc results from '{ARGUMENTS.results}'.")
    read_results()

    def set_techniques():
        """
        Sets techniques to Boolean values in results.
        """
        with tqdm(total=len(RESULTS)) as counter:
            for _, entry in RESULTS.items():
                for technique in TECHNIQUES:
                    if technique not in entry:
                        entry[technique] = False
                counter.update(1)
    logging.info(f"Setting all techniques to Boolean values.")
    set_techniques()

    SIZE = len(RESULTS)
    DATA = {}
    TOOL_YEAR = {}

    def sort_data():
        """
        Sorts data into tree of examination/model/instance/tool/year/entry.
        """
        size = SIZE
        with tqdm(total=len(RESULTS)) as counter:
            for _, entry in RESULTS.items():
                if entry["Tool"] not in TOOLS:
                    TOOLS[entry["Tool"]] = True
                if entry["Examination"] not in DATA:
                    DATA[entry["Examination"]] = {}
                examination = DATA[entry["Examination"]]
                if entry["Model Id"] not in examination:
                    examination[entry["Model Id"]] = {}
                model = examination[entry["Model Id"]]
                if entry["Instance"] not in model:
                    model[entry["Instance"]] = {}
                instance = model[entry["Instance"]]
                if entry["Tool"] not in instance:
                    instance[entry["Tool"]] = {}
                tool = instance[entry["Tool"]]
                if entry["Tool"] not in TOOL_YEAR:
                    TOOL_YEAR[entry["Tool"]] = 0
                if entry["Year"] > TOOL_YEAR[entry["Tool"]]:
                    TOOL_YEAR[entry["Tool"]] = entry["Year"]
                if entry["Year"] in tool:
                    size -= 1
                    if entry["Clock Time"] < tool[entry["Year"]]["Clock Time"]:
                        tool[entry["Year"]] = entry
                else:
                    tool[entry["Year"]] = entry
                counter.update(1)
        return size

    logging.info(f"Sorting data.")
    SIZE = sort_data()

    KNOWN = {}
    DISTANCE = ARGUMENTS.distance

    def analyze_known():
        """
        Analyzes known data.
        """
        with tqdm(total=SIZE) as counter:
            for examination, models in DATA.items():
                KNOWN[examination] = {}
                known_e = KNOWN[examination]
                for model, instances in models.items():
                    known_e[model] = {}
                    known_m = known_e[model]
                    subresults = {}
                    for instance, tools in instances.items():
                        known_m[instance] = {}
                        known_i = known_m[instance]
                        subsubresults = {}
                        for tool, years in tools.items():
                            if tool not in subresults:
                                subresults[tool] = {
                                    "count": 0,
                                    "time": 0,
                                    "memory": 0,
                                }
                            for year, entry in years.items():
                                if year == TOOL_YEAR[tool]:
                                    subsubresults[tool] = {
                                        "time": entry["Clock Time"],
                                        "memory": entry["Memory"],
                                    }
                                    subresults[tool]["count"] += 1
                                    subresults[tool]["time"] += \
                                        entry["Clock Time"]
                                    subresults[tool]["memory"] += \
                                        entry["Memory"]
                                counter.update(1)
                        srt = sorted(subsubresults.items(), key=lambda e: (
                            e[1]["time"], e[1]["memory"]))
                        # Select only the tools that are within a distance
                        # from the best:
                        known_i["sorted"] = [
                            {"tool": x[0],
                             "time": x[1]["time"],
                             "memory": x[1]["memory"]} for x in srt]
                    srt = sorted(
                        subresults.items(),
                        key=lambda e: (
                            -e[1]["count"],
                            e[1]["time"],
                            e[1]["memory"]
                        )
                    )
                    known_m["sorted"] = [
                        {"tool": x[0],
                         "count": x[1]["count"],
                         "time": x[1]["time"],
                         "memory": x[1]["memory"]} for x in srt]
                    # Select all tools that reach both the maximum count and
                    # the expected distance from the best:
                    if known_m["sorted"]:
                        best = known_m["sorted"][0]
                        for x_e in known_m["sorted"]:
                            if x_e["count"] == best["count"]:
                                for instance, tools in instances.items():
                                    tool = x_e["tool"]
                                    ratio = x_e["time"] / best["time"]
                                    if tool in tools \
                                            and TOOL_YEAR[tool] in tools[tool]\
                                            and (DISTANCE is None
                                                 or ratio <= (1+DISTANCE)):
                                        entry = tools[tool][TOOL_YEAR[tool]]
                                        entry["Selected"] = True
        with open("known.json", "w") as output:
            json.dump(KNOWN, output)

    logging.info(f"Analyzing known data.")
    analyze_known()

    MAX_SCORE = 16 + 2 + 2

    def best_time_of(sequence, seq_key):
        """
        Computes the time of the best in sequence, sorted by seq_key.
        """
        rbest = sorted(
            sequence,
            key=lambda e: e[seq_key]
        )
        if rbest:
            return rbest[0]["time"]
        return None

    def mcc_score(alg_or_tool):
        """
        Computes a score using the rules from the MCC.
        """
        score = 0
        for examination, models in KNOWN.items():
            for model, instances in models.items():
                if alg_or_tool in TOOLS:
                    tool = alg_or_tool
                else:
                    test = {}
                    test["Examination"] = translate(examination)
                    for key, value in CHARACTERISTICS[model].items():
                        test[key] = translate(value)
                    del test["Id"]
                    del test["Parameterised"]
                    tool = translate_back(
                        alg_or_tool.predict(pandas.DataFrame([test]))[0]
                    )
                subscore = 0
                for instance, data in instances.items():
                    if instance == "sorted":
                        continue
                    for entry in data["sorted"]:
                        if entry["tool"] != tool:
                            continue
                        bestt = best_time_of(data["sorted"], "time")
                        bestm = best_time_of(data["sorted"], "memory")
                        subscore += 16 + \
                            (2 if entry["time"] == bestt else 0) + \
                            (2 if entry["memory"] == bestm else 0)
                        break
                score = (
                    score +
                    subscore / (len(instances)-1)
                )
        return int(score)

    SCORES = {}

    def compute_scores():
        """
        Computes the scores of all tools.
        """
        with tqdm(total=len(TOOLS)) as counter:
            for tool in TOOLS:
                SCORES[tool] = mcc_score(tool)
                counter.update(1)

    if ARGUMENTS.mcc_score:
        logging.info(f"Computing scores.")
        compute_scores()

    LEARNED = []
    ALGORITHMS_RESULTS = []
    translate.ITEMS = {
        False: -1,
        None: 0,
        True: 1,
    }

    def analyze_learned():
        """
        Analyzes learned data.
        """
        with tqdm(total=len(RESULTS)) as counter:
            for _, entry in RESULTS.items():
                if entry["Year"] == TOOL_YEAR[entry["Tool"]] \
                        and "Selected" in entry \
                        and entry["Selected"]:
                    characteristics = {}
                    for key, value in entry.items():
                        if key not in [
                                "Id", "Model Id", "Instance", "Year",
                                "Memory", "Clock Time",
                                "Parameterised", "Selected", "Surprise"] \
                                and key not in TECHNIQUES:
                            characteristics[key] = translate(value)
                    LEARNED.append(characteristics)
                counter.update(1)
        logging.info(f"Select {len (LEARNED)} best entries.")
        # Convert this dict into dataframe:
        dataframe = pandas.DataFrame(LEARNED)
        # Remove duplicate entries if required:
        if not ARGUMENTS.duplicates:
            dataframe = dataframe.drop_duplicates(keep="first")
        logging.info(f"Using {dataframe.shape [0]} non duplicate entries.")
        # Compute efficiency for each algorithm:
        for name, falgorithm in ALGORITHMS.items():
            subresults = []
            logging.info(f"Learning using algorithm: '{name}'.")
            alg_results = {}
            if ARGUMENTS.iterations > 0:
                for _ in tqdm(range(ARGUMENTS.iterations)):
                    train, test = train_test_split(dataframe)
                    training_x = train.drop("Tool", 1)
                    training_y = train["Tool"]
                    test_x = test.drop("Tool", 1)
                    test_y = test["Tool"]
                    # Apply algorithm:
                    algorithm = falgorithm(True)
                    algorithm.fit(training_x, training_y)
                    subresults.append(algorithm.score(test_x, test_y))
                alg_results = {
                    "algorithm": name,
                    "min": min(subresults),
                    "max": max(subresults),
                    "mean": statistics.mean(subresults),
                    "median": statistics.median(subresults),
                }
                logging.info(f"Algorithm: {name}")
                logging.info(f"  Min     : {min                (subresults)}")
                logging.info(f"  Max     : {max                (subresults)}")
                logging.info(f"  Mean    : {statistics.mean    (subresults)}")
                logging.info(f"  Median  : {statistics.median  (subresults)}")
            algorithm = falgorithm(True)
            algorithm.fit(dataframe.drop("Tool", 1), dataframe["Tool"])
            if ARGUMENTS.mcc_score:
                SCORES[name] = mcc_score(algorithm)
                alg_results["score"] = SCORES[name]
                logging.info(f"  Score   : {SCORES[name]}")
            ALGORITHMS_RESULTS.append(alg_results)
            with open(f"learned.{name}.p", "wb") as output:
                pickle.dump(algorithm, output)
        for name, score in SCORES.items():
            if name in TOOLS:
                logging.info(f"Tool {name} has score {score}.")
            elif name in ALGORITHMS:
                logging.info(f"Algorithm {name} has score {score}.")
        with open("learned.json", "w") as output:
            json.dump({
                "algorithms": ALGORITHMS_RESULTS,
                "translation": translate.ITEMS,
            }, output)

        if ARGUMENTS.output_dt:
            if "decision-tree" in ALGORITHMS.keys():
                tree.export_graphviz(
                    ALGORITHMS['decision-tree'](True).fit(
                        dataframe.drop("Tool", 1), dataframe["Tool"]
                    ),
                    feature_names=dataframe.drop("Tool", 1).columns,
                    filled=True, rounded=True,
                    special_characters=True
                )

    logging.info(f"Analyzing learned data.")
    analyze_learned()<|MERGE_RESOLUTION|>--- conflicted
+++ resolved
@@ -25,11 +25,8 @@
 from sklearn.ensemble import RandomForestClassifier, VotingClassifier
 from sklearn.neural_network import MLPClassifier
 from sklearn.model_selection import train_test_split
-<<<<<<< HEAD
 from sklearn import tree
-=======
 from sklearn.base import BaseEstimator, ClassifierMixin
->>>>>>> 9b184b60
 import numpy as np
 
 CHARACTERISTIC_KEYS = [
