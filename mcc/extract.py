--- conflicted
+++ resolved
@@ -21,14 +21,8 @@
 from sklearn.ensemble import BaggingClassifier, AdaBoostClassifier
 from sklearn.naive_bayes import GaussianNB
 from sklearn.svm import SVC, LinearSVC
-<<<<<<< HEAD
-from sklearn.tree import DecisionTreeRegressor, DecisionTreeClassifier
-from sklearn.ensemble import RandomForestClassifier, RandomForestRegressor
-from sklearn.ensemble import VotingClassifier
-=======
 from sklearn.tree import DecisionTreeClassifier
-from sklearn.ensemble import RandomForestClassifier
->>>>>>> 8b658676
+from sklearn.ensemble import RandomForestClassifier, VotingClassifier
 from sklearn.neural_network import MLPClassifier
 from sklearn.model_selection import train_test_split
 import numpy as np
@@ -274,70 +268,55 @@
     # Classificator parts:
     # Do not include these algorithms with duplicates,
     # as they are very slow.
-    if not ARGUMENTS.duplicates:
-        ALGORITHMS["knn"] = lambda _: KNeighborsClassifier(
-            n_neighbors=10,
-            weights="distance",
-            metric=knn_distance,
-        )
-        ALGORITHMS["bagging-knn"] = lambda _: BaggingClassifier(
-            KNeighborsClassifier(
-                n_neighbors=10,
-                weights="distance",
-                metric=knn_distance
-            ),
-            max_samples=0.5,
-            max_features=1,
-            n_estimators=10,
-        )
-
-    ALGORITHMS["naive-bayes"] = lambda _: GaussianNB()
+    # if not ARGUMENTS.duplicates:
+    #     ALGORITHMS["knn"] = lambda _: KNeighborsClassifier(
+    #         n_neighbors=10,
+    #         weights="distance",
+    #         metric=knn_distance,
+    #     )
+    #     ALGORITHMS["bagging-knn"] = lambda _: BaggingClassifier(
+    #         KNeighborsClassifier(
+    #             n_neighbors=10,
+    #             weights="distance",
+    #             metric=knn_distance
+    #         ),
+    #         max_samples=0.5,
+    #         max_features=1,
+    #         n_estimators=10,
+    #     )
+
+    # ALGORITHMS["naive-bayes"] = lambda _: GaussianNB()
 
     ALGORITHMS["svm"] = lambda _: SVC()
 
-    ALGORITHMS["ada-boost"] = lambda _: AdaBoostClassifier()
-
-    ALGORITHMS["linear-svm"] = lambda _: LinearSVC()
+    # ALGORITHMS["ada-boost"] = lambda _: AdaBoostClassifier()
+
+    # ALGORITHMS["linear-svm"] = lambda _: LinearSVC()
 
     ALGORITHMS["decision-tree"] = lambda _: DecisionTreeClassifier()
 
     ALGORITHMS["random-forest"] = lambda _: RandomForestClassifier(
-        n_estimators=20,
+        n_estimators=30,
         max_features=None,
     )
 
-    ALGORITHMS["neural-network"] = lambda _: MLPClassifier(
-        solver="lbfgs",
-    )
-
-<<<<<<< HEAD
+    # ALGORITHMS["neural-network"] = lambda _: MLPClassifier(
+    #     solver="lbfgs",
+    # )
+
     # Voting part:
-    ALGORITHMS["voting-hard"] = lambda _: VotingClassifier(
-        estimators=[
-            # ("knn", ALGORITHMS["knn"](True)),
-            # ("bagging-knn", ALGORITHMS["bagging-knn"](True)),
-            ("naive-bayes", ALGORITHMS["naive-bayes"](True)),
-            ("svm", ALGORITHMS["svm"](True)),
-            ("ada-boost", ALGORITHMS["ada-boost"](True)),
-            ("linear-svm", ALGORITHMS["linear-svm"](True)),
-            ("decision-tree", ALGORITHMS["decision-tree"](True)),
-            ("random-forest", ALGORITHMS["random-forest"](True)),
-            ("neural-network", ALGORITHMS["neural-network"](True)),
+    ALGORITHMS["voting-classifier"] = lambda _: VotingClassifier(
+        [
+            ("decision-tree", DecisionTreeClassifier()),
+            ("random-forest", RandomForestClassifier(
+                n_estimators=30,
+                max_features=None,
+            )),
+            ("svm", SVC(probability=True))
         ],
-        voting="hard",
-    )
-
-    # Regressor part
-    ALGORITHMS["decision-tree-regression"] = lambda _: DecisionTreeRegressor()
-
-    ALGORITHMS["knn-regression"] = lambda _: KNeighborsRegressor(
-        weights='distance', n_neighbors=30
-    )
-
-    ALGORITHMS["random-forest-regression"] = lambda _: RandomForestRegressor()
-
-=======
->>>>>>> 8b658676
+        voting='soft'
+    )
+
     # Custom part
     ALGORITHMS["custom-algo"] = lambda _: MyAlgo()
 
