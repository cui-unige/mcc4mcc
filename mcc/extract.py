#! /usr/bin/env python3

"""
Extract data from the Model Checking Contest results,
generate exact choice algorithms,
and learn from data for approximate algorithm.
"""

import argparse
import csv
import itertools
import json
import logging
import os
import re
import statistics
import pickle
from collections import Counter
import pandas
from tqdm import tqdm
from sklearn.neighbors import KNeighborsClassifier
from sklearn.ensemble import BaggingClassifier, AdaBoostClassifier
from sklearn.naive_bayes import GaussianNB
from sklearn.svm import SVC, LinearSVC
from sklearn.tree import DecisionTreeClassifier
from sklearn.ensemble import RandomForestClassifier, VotingClassifier
from sklearn.neural_network import MLPClassifier
from sklearn.model_selection import train_test_split
from sklearn import tree
from sklearn.base import BaseEstimator, ClassifierMixin
import numpy as np

CHARACTERISTIC_KEYS = [
    "Id",
    "Type",
    "Fixed size",
    "Parameterised",
    "Connected",
    "Conservative",
    "Deadlock",
    "Extended Free Choice",
    "Live",
    "Loop Free",
    "Marked Graph",
    "Nested Units",
    "Ordinary",
    "Quasi Live",
    "Reversible",
    "Safe",
    "Simple Free Choice",
    "Sink Place",
    "Sink Transition",
    "Source Place",
    "Source Transition",
    "State Machine",
    "Strongly Connected",
    "Sub-Conservative",
    "Origin",
    "Submitter",
    "Year",
]
RESULT_KEYS = [
    "Year",
    "Tool",
    "Instance",
    "Examination",
    "Cores",
    "Time OK",
    "Memory OK",
    "Results",
    "Techniques",
    "Memory",
    "CPU Time",
    "Clock Time",
    "IO Time",
    "Status",
    "Id",
]

TO_DROP = [
    "Ordinary",
    "Simple Free Choice",
    "Extended Free Choice",
    "State Machine",
    "Marked Graph",
    "Connected",
    "Strongly Connected",
    "Source Place",
    "Sink Place",
    "Source Transition",
    "Sink Transition",
    "Loop Free",
    "Conservative",
    "Sub-Conservative",
    "Nested Units",
    "Safe",
    "Deadlock",
    "Reversible",
    "Quasi Live",
    "Live",
]


class MyAlgo(BaseEstimator, ClassifierMixin):
    """Custom classification algorithm. It can be choice when there is a big
    majority class. There is fit and score methods like in Scikit."""

    def __init__(self):
        self.binary = DecisionTreeClassifier()

        self.multi = DecisionTreeClassifier()

        self.majority_class = None
        self.classes = None

    def fit(self, training_x, training_y):
        """Training function. It takes a training vector features and a
        training class vector."""
        training_x = np.array(training_x)
        training_y = np.array(training_y)
        copy_y = training_y.copy()
        self.classes = np.unique(training_y)
        # we find the majority class
        self.majority_class = Counter(training_y).most_common()[0][0]
        # create a mask for the binary classification
        mask = copy_y == self.majority_class
        # apply the mask
        copy_y[mask] = self.majority_class
        copy_y[~mask] = 0
        self.binary.class_weight = {self.majority_class: 0.95, 0: 0.05}
        # fit the binary classifier if the mask is enough
        if np.any(mask):
            self.binary.fit(training_x, copy_y)
            # get the predictions
            y_pred = self.binary.predict(training_x)
            # filter the non majority class
            mask = y_pred != self.majority_class
            # fit on it
            self.multi.fit(training_x[mask], training_y[mask])
        else:
            self.multi.fit(training_x, training_y)

    def predict(self, test_x):
        """Predict function. It predict the class, based on given features
        vector."""
        test_x = np.array(test_x)
        y_pred = self.binary.predict(test_x)
        mask = y_pred != self.majority_class
        # to avoid the case of empty array
        if np.any(mask):
            y_pred[mask] = self.multi.predict(test_x[mask])
        return y_pred

    def score(self, X, y, sample_weight=None):
        """Score function. It computes the accuracy based on given features
        vector and class vector"""
        X = np.array(X)
        y = np.array(y)
        y_pred = self.predict(X)
        return np.sum(y_pred == y) / y.shape[0]

    def predict_proba(self, test_x):
        """Predict the probability of each classe to be the good one."""
        test_x = np.array(test_x)
        mask = self.classes == self.majority_class
        # multi probability
        y_pred = self.multi.predict_proba(test_x)
        # binary probability
        res_binary = self.binary.predict_proba(test_x)
        # multiply the binary and the multi on the right place
        y_pred[:, mask][:, 0] *= res_binary[:, 0]
        for index, line in enumerate(y_pred[:, ~mask]):
            y_pred[:, ~mask][index] = line * res_binary[:, 1][index]
        # return array of probability
        return y_pred

    def get_params(self, deep=True):
        """Return a dict with the parameters of the model"""
        # suppose this estimator has parameters "alpha" and "recursive"
        return {}

    def set_params(self, **parameters):
        """Set the parameters of the model"""
        for parameter, value in parameters.items():
            setattr(self, parameter, value)
        return self


def translate(what):
    """Translate values into numbers for machine learning algorithms."""
    if what is None:
        return 0
    if isinstance(what, (bool, str)):
        if what not in translate.ITEMS:
            translate.ITEMS[what] = translate.NEXT_ID + 1
            translate.NEXT_ID += 1
        return translate.ITEMS[what]
    else:
        return what


translate.ITEMS = {}
translate.NEXT_ID = 10


def translate_back(what):
    """Translate numbers into values from machine learning algorithms."""
    for wkey, wvalue in translate.ITEMS.items():
        if wvalue == what:
            return wkey
    return None


def powerset(iterable):
    """
    Computes the powerset of an iterable.
    See https://docs.python.org/2/library/itertools.html.
    """
    as_list = list(iterable)
    return itertools.chain.from_iterable(
        itertools.combinations(as_list, r) for r in range(len(as_list)+1)
    )


def value_of(what):
    """Convert a string, such as True, Yes, ... to its real value."""
    if what in ["TRUE", "True", "Yes", "OK"]:
        return True
    if what in ["FALSE", "False", "None"]:
        return False
    if what == "Unknown":
        return None
    try:
        return int(what)
    except ValueError:
        pass
    try:
        return float(what)
    except ValueError:
        pass
    return what


def knn_distance(lhs, rhs, bound=2):
    """
    Fix the distance for knn, by taking into account that numbers greater
    than 1 represent enumerations.
    """
    # we suppose x and y have the same shape and are numpy array.
    # we create a mask for each vector. Values are true when it's
    # between [-1,+1]. The "*" operator is an "and"
    # We "and" the two mask and  change the values where the mask is True.
    lhs_mask = (lhs >= -1) * (lhs <= 1)
    rhs_mask = (rhs >= -1) * (rhs <= 1)
    diff = abs(lhs - rhs)
    diff[~(lhs_mask * rhs_mask)] = bound
    return diff.sum()


if __name__ == "__main__":

    PARSER = argparse.ArgumentParser(
        description="Data extractor for the model checker collection"
    )
    PARSER.add_argument(
        "--results",
        help="results of the model checking contest",
        type=str,
        dest="results",
        default=os.getcwd() + "/results.csv",
    )
    PARSER.add_argument(
        "--characteristics",
        help="model characteristics from the Petri net repository",
        type=str,
        dest="characteristics",
        default=os.getcwd() + "/characteristics.csv",
    )
    PARSER.add_argument(
        "--known",
        help="data known from models",
        type=str,
        dest="known",
        default=os.getcwd() + "/known.json",
    )
    PARSER.add_argument(
        "--learned",
        help="data learned from models",
        type=str,
        dest="learned",
        default=os.getcwd() + "/learned.json",
    )
    PARSER.add_argument(
        "--iterations",
        help="Number of iterations",
        type=int,
        dest="iterations",
        default=10,
    )
    PARSER.add_argument(
        "--distance",
        help="Allowed distance from the best tool (in percent)",
        type=float,
        dest="distance",
    )
    PARSER.add_argument(
        "--duplicates",
        help="Allow duplicate entries",
        type=bool,
        dest="duplicates",
        default=False,
    )
    PARSER.add_argument(
        "--score",
        help="Compute score in the Model Checking Contest",
        type=bool,
        dest="mcc_score",
        default=True,
    )
    PARSER.add_argument(
<<<<<<< HEAD
        "--useless",
        help="Compute useless characteristics",
        type=bool,
        dest="useless",
        default=True,
=======
        "--output-dt",
        help="Output the graph of trained decision tree.",
        type=bool,
        dest="output_dt",
        default=False,
>>>>>>> ae8d07fa
    )
    ARGUMENTS = PARSER.parse_args()
    logging.basicConfig(
        level=logging.INFO,
        format="%(levelname)s: %(message)s",
    )

    ALGORITHMS = {}

    # Classificator parts:
    # Do not include these algorithms with duplicates,
    # as they are very slow.
    if not ARGUMENTS.duplicates:
        ALGORITHMS["knn"] = lambda _: KNeighborsClassifier(
            n_neighbors=10,
            weights="distance",
            metric=knn_distance,
        )
        ALGORITHMS["bagging-knn"] = lambda _: BaggingClassifier(
            KNeighborsClassifier(
                n_neighbors=10,
                weights="distance",
                metric=knn_distance
            ),
            max_samples=0.5,
            max_features=1,
            n_estimators=10,
        )

    ALGORITHMS["ada-boost"] = lambda _: AdaBoostClassifier()

    ALGORITHMS["naive-bayes"] = lambda _: GaussianNB()

    ALGORITHMS["svm"] = lambda _: SVC()

    ALGORITHMS["linear-svm"] = lambda _: LinearSVC()

    ALGORITHMS["decision-tree"] = lambda _: DecisionTreeClassifier()

    ALGORITHMS["random-forest"] = lambda _: RandomForestClassifier(
        n_estimators=30,
        max_features=None,
    )

    ALGORITHMS["neural-network"] = lambda _: MLPClassifier(
        solver="lbfgs",
    )

    # Voting part:
    ALGORITHMS["voting-classifier"] = lambda _: VotingClassifier(
        [
            ("decision-tree", DecisionTreeClassifier()),
            ("random-forest", RandomForestClassifier(
                n_estimators=30,
                max_features=None,
            )),
            ("svm", SVC(probability=True)),
        ],
        voting="soft"
    )

    # Custom part
    ALGORITHMS["custom-algo"] = lambda _: MyAlgo()

    TECHNIQUES = {}
    CHARACTERISTICS = {}
    TOOLS = {}

    def read_characteristics():
        """
        Reads the model characteristics.
        """
        with tqdm(total=sum(
            1 for line in open(ARGUMENTS.characteristics)) - 1
                 ) as counter:
            with open(ARGUMENTS.characteristics) as data:
                data.readline()  # skip the title line
                reader = csv.reader(data)
                for row in reader:
                    entry = {}
                    for i, characteristic in enumerate(CHARACTERISTIC_KEYS):
                        entry[characteristic] = value_of(row[i])
                    entry["Place/Transition"] = True if re.search(
                        "PT", entry["Type"]) else False
                    entry["Colored"] = True if re.search(
                        "COLORED", entry["Type"]) else False
                    del entry["Type"]
                    del entry["Fixed size"]
                    del entry["Origin"]
                    del entry["Submitter"]
                    del entry["Year"]
                    CHARACTERISTICS[entry["Id"]] = entry
                    counter.update(1)
    logging.info(
        f"Reading model characteristics from '{ARGUMENTS.characteristics}'.")
    read_characteristics()

    RESULTS = {}

    def read_results():
        """
        Reads the results of the model checking contest.
        """
        with tqdm(total=sum(1 for line in open(ARGUMENTS.results)) - 1) \
                as counter:
            with open(ARGUMENTS.results) as data:
                data.readline()  # skip the title line
                reader = csv.reader(data)
                for row in reader:
                    entry = {}
                    for i, result in enumerate(RESULT_KEYS):
                        entry[result] = value_of(row[i])
                    if entry["Time OK"] \
                            and entry["Memory OK"] \
                            and entry["Status"] == "normal" \
                            and entry["Results"] not in ["DNC", "DNF", "CC"]:
                        RESULTS[entry["Id"]] = entry
                        for technique in re.findall(
                                r"([A-Z_]+)",
                                entry["Techniques"]
                        ):
                            TECHNIQUES[technique] = True
                            entry[technique] = True
                        entry["Surprise"] = True if re.search(
                            r"^S_", entry["Instance"]) else False
                        if entry["Surprise"]:
                            entry["Instance"] = re.search(
                                r"^S_(.*)$", entry["Instance"]).group(1)
                        split = re.search(
                            r"([^-]+)\-([^-]+)\-([^-]+)$", entry["Instance"])
                        if split is None:
                            entry["Model Id"] = entry["Instance"]
                        else:
                            entry["Model Id"] = split.group(1)
                        if entry["Model Id"] in CHARACTERISTICS:
                            model = CHARACTERISTICS[entry["Model Id"]]
                            for key in model.keys():
                                if key != "Id":
                                    entry[key] = model[key]
                        del entry["Time OK"]
                        del entry["Memory OK"]
                        del entry["CPU Time"]
                        del entry["Cores"]
                        del entry["IO Time"]
                        del entry["Results"]
                        del entry["Status"]
                        del entry["Techniques"]
                    counter.update(1)
    logging.info(f"Reading mcc results from '{ARGUMENTS.results}'.")
    read_results()

    def set_techniques():
        """
        Sets techniques to Boolean values in results.
        """
        with tqdm(total=len(RESULTS)) as counter:
            for _, entry in RESULTS.items():
                for technique in TECHNIQUES:
                    if technique not in entry:
                        entry[technique] = False
                counter.update(1)
    logging.info(f"Setting all techniques to Boolean values.")
    set_techniques()

    SIZE = len(RESULTS)
    DATA = {}
    TOOL_YEAR = {}

    def sort_data():
        """
        Sorts data into tree of examination/model/instance/tool/year/entry.
        """
        size = SIZE
        with tqdm(total=len(RESULTS)) as counter:
            for _, entry in RESULTS.items():
                if entry["Tool"] not in TOOLS:
                    TOOLS[entry["Tool"]] = True
                if entry["Examination"] not in DATA:
                    DATA[entry["Examination"]] = {}
                examination = DATA[entry["Examination"]]
                if entry["Model Id"] not in examination:
                    examination[entry["Model Id"]] = {}
                model = examination[entry["Model Id"]]
                if entry["Instance"] not in model:
                    model[entry["Instance"]] = {}
                instance = model[entry["Instance"]]
                if entry["Tool"] not in instance:
                    instance[entry["Tool"]] = {}
                tool = instance[entry["Tool"]]
                if entry["Tool"] not in TOOL_YEAR:
                    TOOL_YEAR[entry["Tool"]] = 0
                if entry["Year"] > TOOL_YEAR[entry["Tool"]]:
                    TOOL_YEAR[entry["Tool"]] = entry["Year"]
                if entry["Year"] in tool:
                    size -= 1
                    if entry["Clock Time"] < tool[entry["Year"]]["Clock Time"]:
                        tool[entry["Year"]] = entry
                else:
                    tool[entry["Year"]] = entry
                counter.update(1)
        return size

    logging.info(f"Sorting data.")
    SIZE = sort_data()

    KNOWN = {}
    DISTANCE = ARGUMENTS.distance

    def analyze_known():
        """
        Analyzes known data.
        """
        with tqdm(total=SIZE) as counter:
            for examination, models in DATA.items():
                KNOWN[examination] = {}
                known_e = KNOWN[examination]
                for model, instances in models.items():
                    known_e[model] = {}
                    known_m = known_e[model]
                    subresults = {}
                    for instance, tools in instances.items():
                        known_m[instance] = {}
                        known_i = known_m[instance]
                        subsubresults = {}
                        for tool, years in tools.items():
                            if tool not in subresults:
                                subresults[tool] = {
                                    "count": 0,
                                    "time": 0,
                                    "memory": 0,
                                }
                            for year, entry in years.items():
                                if year == TOOL_YEAR[tool]:
                                    subsubresults[tool] = {
                                        "time": entry["Clock Time"],
                                        "memory": entry["Memory"],
                                    }
                                    subresults[tool]["count"] += 1
                                    subresults[tool]["time"] += \
                                        entry["Clock Time"]
                                    subresults[tool]["memory"] += \
                                        entry["Memory"]
                                counter.update(1)
                        srt = sorted(subsubresults.items(), key=lambda e: (
                            e[1]["time"], e[1]["memory"]))
                        # Select only the tools that are within a distance
                        # from the best:
                        known_i["sorted"] = [
                            {"tool": x[0],
                             "time": x[1]["time"],
                             "memory": x[1]["memory"]} for x in srt]
                    srt = sorted(
                        subresults.items(),
                        key=lambda e: (
                            -e[1]["count"],
                            e[1]["time"],
                            e[1]["memory"]
                        )
                    )
                    known_m["sorted"] = [
                        {"tool": x[0],
                         "count": x[1]["count"],
                         "time": x[1]["time"],
                         "memory": x[1]["memory"]} for x in srt]
                    # Select all tools that reach both the maximum count and
                    # the expected distance from the best:
                    if known_m["sorted"]:
                        best = known_m["sorted"][0]
                        for x_e in known_m["sorted"]:
                            if x_e["count"] == best["count"]:
                                for instance, tools in instances.items():
                                    tool = x_e["tool"]
                                    ratio = x_e["time"] / best["time"]
                                    if tool in tools \
                                            and TOOL_YEAR[tool] in tools[tool]\
                                            and (DISTANCE is None
                                                 or ratio <= (1+DISTANCE)):
                                        entry = tools[tool][TOOL_YEAR[tool]]
                                        entry["Selected"] = True
        with open("known.json", "w") as output:
            json.dump(KNOWN, output)

    logging.info(f"Analyzing known data.")
    analyze_known()

    MAX_SCORE = 16 + 2 + 2

    def best_time_of(sequence, seq_key):
        """
        Computes the time of the best in sequence, sorted by seq_key.
        """
        rbest = sorted(
            sequence,
            key=lambda e: e[seq_key]
        )
        if rbest:
            return rbest[0]["time"]
        return None

    def max_score():
        """
        Computes the maximum score using the rules from the MCC.
        """
        score = 0
        for _, models in KNOWN.items():
            for _ in models.items():
                score += 16 + 2 + 2
        return int(score)

    def mcc_score(alg_or_tool, to_drop=None):
        """
        Computes a score using the rules from the MCC.
        """
        score = 0
        for examination, models in KNOWN.items():
            for model, instances in models.items():
                if alg_or_tool in TOOLS:
                    tool = alg_or_tool
                else:
                    test = {}
                    test["Examination"] = translate(examination)
                    for key, value in CHARACTERISTICS[model].items():
                        test[key] = translate(value)
                    del test["Id"]
                    del test["Parameterised"]
                    dataframe = pandas.DataFrame([test])
                    if to_drop is not None:
                        dataframe = dataframe.drop(to_drop, 1)
                    tool = translate_back(alg_or_tool.predict(dataframe)[0])
                subscore = 0
                for instance, data in instances.items():
                    if instance == "sorted":
                        continue
                    for entry in data["sorted"]:
                        if entry["tool"] != tool:
                            continue
                        bestt = best_time_of(data["sorted"], "time")
                        bestm = best_time_of(data["sorted"], "memory")
                        subscore += 16 + \
                            (2 if entry["time"] == bestt else 0) + \
                            (2 if entry["memory"] == bestm else 0)
                        break
                score = (
                    score +
                    subscore / (len(instances)-1)
                )
        return int(score)

    SCORES = {}

    def compute_scores():
        """
        Computes the scores of all tools.
        """
        with tqdm(total=len(TOOLS)) as counter:
            for tool in TOOLS:
                SCORES[tool] = mcc_score(tool)
                counter.update(1)

    if ARGUMENTS.mcc_score:
        logging.info(f"Computing scores.")
        compute_scores()

    LEARNED = []
    ALGORITHMS_RESULTS = []
    translate.ITEMS = {
        False: -1,
        None: 0,
        True: 1,
    }
    REMOVE = [
        "Id", "Model Id", "Instance", "Year",
        "Memory", "Clock Time",
        "Parameterised", "Selected", "Surprise"
    ]

    def analyze_learned():
        """
        Analyzes learned data.
        """
        with tqdm(total=len(RESULTS)) as counter:
            for _, entry in RESULTS.items():
                if entry["Year"] == TOOL_YEAR[entry["Tool"]] \
                        and "Selected" in entry \
                        and entry["Selected"]:
                    characteristics = {}
                    for key, value in entry.items():
                        if key not in REMOVE \
                                and key not in TECHNIQUES:
                            characteristics[key] = translate(value)
                    LEARNED.append(characteristics)
                counter.update(1)
        logging.info(f"Select {len (LEARNED)} best entries.")
        # Convert this dict into dataframe:
        dataframe = pandas.DataFrame(LEARNED)
        # Remove duplicate entries if required:
        if not ARGUMENTS.duplicates:
            dataframe = dataframe.drop_duplicates(keep="first")
        logging.info(f"Using {dataframe.shape [0]} non duplicate entries.")
        # Compute efficiency for each algorithm:
        for name, falgorithm in ALGORITHMS.items():
            subresults = []
            logging.info(f"Learning using algorithm: '{name}'.")
            alg_results = {}
            if ARGUMENTS.iterations > 0:
                for _ in tqdm(range(ARGUMENTS.iterations)):
                    train, test = train_test_split(dataframe)
                    training_x = train.drop("Tool", 1)
                    training_y = train["Tool"]
                    test_x = test.drop("Tool", 1)
                    test_y = test["Tool"]
                    # Apply algorithm:
                    algorithm = falgorithm(True)
                    algorithm.fit(training_x, training_y)
                    subresults.append(algorithm.score(test_x, test_y))
                alg_results = {
                    "algorithm": name,
                    "min": min(subresults),
                    "max": max(subresults),
                    "mean": statistics.mean(subresults),
                    "median": statistics.median(subresults),
                }
                logging.info(f"Algorithm: {name}")
                logging.info(f"  Min     : {min                (subresults)}")
                logging.info(f"  Max     : {max                (subresults)}")
                logging.info(f"  Mean    : {statistics.mean    (subresults)}")
                logging.info(f"  Median  : {statistics.median  (subresults)}")
            algorithm = falgorithm(True)
            algorithm.fit(dataframe.drop("Tool", 1), dataframe["Tool"])
            if ARGUMENTS.mcc_score:
                SCORES[name] = mcc_score(algorithm)
                alg_results["score"] = SCORES[name]
                logging.info(f"  Score   : {SCORES[name]}")
            ALGORITHMS_RESULTS.append(alg_results)
            with open(f"learned.{name}.p", "wb") as output:
                pickle.dump(algorithm, output)
        with open("learned.json", "w") as output:
            json.dump({
                "algorithms": ALGORITHMS_RESULTS,
                "translation": translate.ITEMS,
            }, output)
        if ARGUMENTS.mcc_score:
            logging.info(f"Maximum score is {max_score()}.")
            for name, score in SCORES.items():
                if name in TOOLS:
                    logging.info(f"Tool {name} has score {score}.")
                elif name in ALGORITHMS:
                    logging.info(f"Algorithm {name} has score {score}.")

        if ARGUMENTS.output_dt:
            if "decision-tree" in ALGORITHMS:
                tree.export_graphviz(
                    ALGORITHMS["decision-tree"](True).fit(
                        dataframe.drop("Tool", 1), dataframe["Tool"]
                    ),
                    feature_names=dataframe.drop("Tool", 1).columns,
                    filled=True, rounded=True,
                    special_characters=True
                )

    logging.info(f"Analyzing learned data.")
    analyze_learned()

    def analyze_useless():
        """
        Analyzes useless characteristics.
        """
        # Build the dataframe:
        learned = []
        with tqdm(total=len(RESULTS)) as counter:
            for _, entry in RESULTS.items():
                if entry["Year"] == TOOL_YEAR[entry["Tool"]] \
                        and "Selected" in entry \
                        and entry["Selected"]:
                    characteristics = {}
                    for key, value in entry.items():
                        if key not in REMOVE \
                                and key not in TECHNIQUES:
                            characteristics[key] = translate(value)
                    learned.append(characteristics)
                counter.update(1)
        # Convert this dict into dataframe:
        dataframe = pandas.DataFrame(learned)
        # Remove duplicate entries if required:
        if not ARGUMENTS.duplicates:
            dataframe = dataframe.drop_duplicates(keep="first")
        logging.info(f"Using {dataframe.shape [0]} non duplicate entries.")
        results = {}
        # For each algorithm, try to drop each characteristic,
        # and compare the score with the same with all characteristics:
        for name, falgorithm in ALGORITHMS.items():
            useless = {}
            for characteristic in TO_DROP:
                useless[characteristic] = True
            logging.info(f"Analyzing characteristics in algorithm {name}.")
            results[name] = {}
            with tqdm(total=len(TO_DROP)) as counter:
                for to_drop in TO_DROP:
                    algorithm = falgorithm(True)
                    algorithm.fit(
                        dataframe.drop("Tool", 1).drop(to_drop, 1),
                        dataframe["Tool"]
                    )
                    score = mcc_score(algorithm, to_drop)
                    # If the score has changed,
                    # the characteristic is not useless:
                    if score != SCORES[name]:
                        useless[to_drop] = False
                    counter.update(1)
            # The set of potential useless characteristics is obtained:
            useless = set([x for x, y in useless.items() if y])
            # If empty, there is no need for further investigation:
            if useless is None:
                return
            logging.info(f"  Some characteristics in {useless} are useless.")
            all_related = []
            # Try to find which characteristics are truly useless,
            # and which ones are linked to others.
            # To do so, build tuples of n characteristics (n growing from 2),
            # and try to remove them from the model.
            for length in range(2, len(useless)):
                sets = [list(x) for x in powerset(useless) if len(x) == length]
                related = []
                with tqdm(total=len(sets)) as counter:
                    for characteristics in sets:
                        # If a part of the tuple is already linked,
                        # there is no need for investigation,
                        # as the result will be linked:
                        is_interesting = True
                        for rel in all_related:
                            if rel < set(characteristics):
                                is_interesting = False
                                break
                        if is_interesting:
                            algorithm = falgorithm(True)
                            algorithm.fit(
                                dataframe.drop("Tool", 1)
                                .drop(characteristics, 1),
                                dataframe["Tool"]
                            )
                            score = mcc_score(algorithm, characteristics)
                            # If the score has changed, the characteristics
                            # are linked:
                            if score != SCORES[name]:
                                related.append(set(characteristics))
                        counter.update(1)
                if not related:
                    break
                for rel in related:
                    logging.info(f"  Characteristics {rel} are related.")
                    all_related.append(rel)
            # Characteristics that are linked to none are truly useless:
            for rel in all_related:
                useless -= rel
            logging.info(f"  Characteristics {useless} are useless.")

    if ARGUMENTS.useless and ARGUMENTS.mcc_score:
        logging.info(f"Analyzing useless characteristics.")
        analyze_useless()<|MERGE_RESOLUTION|>--- conflicted
+++ resolved
@@ -318,19 +318,18 @@
         default=True,
     )
     PARSER.add_argument(
-<<<<<<< HEAD
         "--useless",
         help="Compute useless characteristics",
         type=bool,
         dest="useless",
         default=True,
-=======
+    )
+    PARSER.add_argument(
         "--output-dt",
         help="Output the graph of trained decision tree.",
         type=bool,
         dest="output_dt",
         default=False,
->>>>>>> ae8d07fa
     )
     ARGUMENTS = PARSER.parse_args()
     logging.basicConfig(
